/*
	This file is part of solidity.

	solidity is free software: you can redistribute it and/or modify
	it under the terms of the GNU General Public License as published by
	the Free Software Foundation, either version 3 of the License, or
	(at your option) any later version.

	solidity is distributed in the hope that it will be useful,
	but WITHOUT ANY WARRANTY; without even the implied warranty of
	MERCHANTABILITY or FITNESS FOR A PARTICULAR PURPOSE.  See the
	GNU General Public License for more details.

	You should have received a copy of the GNU General Public License
	along with solidity.  If not, see <http://www.gnu.org/licenses/>.
*/

/**
 * Model checker based on Constrained Horn Clauses.
 *
 * A Solidity contract's CFG is encoded into a system of Horn clauses where
 * each block has a predicate and edges are rules.
 *
 * The entry block is the constructor which has no in-edges.
 * The constructor has one out-edge to an artificial block named _Interface_
 * which has in/out-edges from/to all public functions.
 *
 * Loop invariants for Interface -> Interface' are state invariants.
 */

#pragma once

#include <libsolidity/formal/SMTEncoder.h>

#include <libsolidity/formal/CHCSolverInterface.h>

#include <libsolidity/interface/ReadFile.h>

#include <set>

namespace dev
{
namespace solidity
{

class CHC: public SMTEncoder
{
public:
	CHC(
		smt::EncodingContext& _context,
		langutil::ErrorReporter& _errorReporter,
		std::map<h256, std::string> const& _smtlib2Responses,
<<<<<<< HEAD
		ReadCallback::Callback const& _smtCallback
=======
		smt::SMTSolverChoice _enabledSolvers
>>>>>>> 1fe1459b
	);

	void analyze(SourceUnit const& _sources);

	std::set<Expression const*> const& safeAssertions() const { return m_safeAssertions; }

	/// This is used if the Horn solver is not directly linked into this binary.
	/// @returns a list of inputs to the Horn solver that were not part of the argument to
	/// the constructor.
	std::vector<std::string> unhandledQueries() const;

private:
	/// Visitor functions.
	//@{
	bool visit(ContractDefinition const& _node) override;
	void endVisit(ContractDefinition const& _node) override;
	bool visit(FunctionDefinition const& _node) override;
	void endVisit(FunctionDefinition const& _node) override;
	bool visit(IfStatement const& _node) override;
	bool visit(WhileStatement const&) override;
	bool visit(ForStatement const&) override;
	void endVisit(FunctionCall const& _node) override;
	void endVisit(Break const& _node) override;
	void endVisit(Continue const& _node) override;

	void visitAssert(FunctionCall const& _funCall);
	void unknownFunctionCall(FunctionCall const& _funCall);
	//@}

	/// Helpers.
	//@{
	void reset();
	void eraseKnowledge();
	bool shouldVisit(ContractDefinition const& _contract) const;
	bool shouldVisit(FunctionDefinition const& _function) const;
	void setCurrentBlock(smt::SymbolicFunctionVariable const& _block, std::vector<smt::Expression> const* _arguments = nullptr);
	//@}

	/// Sort helpers.
	//@{
	smt::SortPointer constructorSort();
	smt::SortPointer interfaceSort();
	smt::SortPointer sort(FunctionDefinition const& _function);
	smt::SortPointer sort(ASTNode const* _block);
	//@}

	/// Predicate helpers.
	//@{
	/// @returns a new block of given _sort and _name.
	std::unique_ptr<smt::SymbolicFunctionVariable> createSymbolicBlock(smt::SortPointer _sort, std::string const& _name);

	/// Interface predicate over current variables.
	smt::Expression interface();
	/// Error predicate over current variables.
	smt::Expression error();
	smt::Expression error(unsigned _idx);

	/// Creates a block for the given _node.
	std::unique_ptr<smt::SymbolicFunctionVariable> createBlock(ASTNode const* _node, std::string const& _prefix = "");

	/// Creates a new error block to be used by an assertion.
	/// Also registers the predicate.
	void createErrorBlock();

	void connectBlocks(smt::Expression const& _from, smt::Expression const& _to, smt::Expression const& _constraints = smt::Expression(true));

	/// @returns the current symbolic values of the current state variables.
	std::vector<smt::Expression> currentStateVariables();

	/// @returns the current symbolic values of the current function's
	/// input and output parameters.
	std::vector<smt::Expression> currentFunctionVariables();
	/// @returns the same as currentFunctionVariables plus
	/// local variables.
	std::vector<smt::Expression> currentBlockVariables();

	/// @returns the predicate name for a given node.
	std::string predicateName(ASTNode const* _node);
	/// @returns a predicate application over the current scoped variables.
	smt::Expression predicate(smt::SymbolicFunctionVariable const& _block);
	/// @returns a predicate application over @param _arguments.
	smt::Expression predicate(smt::SymbolicFunctionVariable const& _block, std::vector<smt::Expression> const& _arguments);
	//@}

	/// Solver related.
	//@{
	/// Adds Horn rule to the solver.
	void addRule(smt::Expression const& _rule, std::string const& _ruleName);
	/// @returns true if query is unsatisfiable (safe).
	bool query(smt::Expression const& _query, langutil::SourceLocation const& _location);
	//@}

	/// Misc.
	//@{
	/// Returns a prefix to be used in a new unique block name
	/// and increases the block counter.
	std::string uniquePrefix();
	//@}

	/// Predicates.
	//@{
	/// Genesis predicate.
	std::unique_ptr<smt::SymbolicFunctionVariable> m_genesisPredicate;

	/// Implicit constructor predicate.
	/// Explicit constructors are handled as functions.
	std::unique_ptr<smt::SymbolicFunctionVariable> m_constructorPredicate;

	/// Artificial Interface predicate.
	/// Single entry block for all functions.
	std::unique_ptr<smt::SymbolicFunctionVariable> m_interfacePredicate;

	/// Artificial Error predicate.
	/// Single error block for all assertions.
	std::unique_ptr<smt::SymbolicFunctionVariable> m_errorPredicate;
	//@}

	/// Variables.
	//@{
	/// State variables sorts.
	/// Used by all predicates.
	std::vector<smt::SortPointer> m_stateSorts;
	/// State variables.
	/// Used to create all predicates.
	std::vector<VariableDeclaration const*> m_stateVariables;
	//@}

	/// Verification targets.
	//@{
	std::vector<Expression const*> m_verificationTargets;

	/// Assertions proven safe.
	std::set<Expression const*> m_safeAssertions;
	//@}

	/// Control-flow.
	//@{
	FunctionDefinition const* m_currentFunction = nullptr;

	/// The current block.
	smt::Expression m_currentBlock = smt::Expression(true);

	/// Counter to generate unique block names.
	unsigned m_blockCounter = 0;

	/// Whether a function call was seen in the current scope.
	bool m_unknownFunctionCallSeen = false;

	/// Block where a loop break should go to.
	smt::SymbolicFunctionVariable const* m_breakDest = nullptr;
	/// Block where a loop continue should go to.
	smt::SymbolicFunctionVariable const* m_continueDest = nullptr;
	//@}

	/// CHC solver.
	std::shared_ptr<smt::CHCSolverInterface> m_interface;

	/// ErrorReporter that comes from CompilerStack.
	langutil::ErrorReporter& m_outerErrorReporter;
};

}
}<|MERGE_RESOLUTION|>--- conflicted
+++ resolved
@@ -50,11 +50,8 @@
 		smt::EncodingContext& _context,
 		langutil::ErrorReporter& _errorReporter,
 		std::map<h256, std::string> const& _smtlib2Responses,
-<<<<<<< HEAD
-		ReadCallback::Callback const& _smtCallback
-=======
+		ReadCallback::Callback const& _smtCallback,
 		smt::SMTSolverChoice _enabledSolvers
->>>>>>> 1fe1459b
 	);
 
 	void analyze(SourceUnit const& _sources);
